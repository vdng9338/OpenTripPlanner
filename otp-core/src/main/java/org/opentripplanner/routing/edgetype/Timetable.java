/* This program is free software: you can redistribute it and/or
 modify it under the terms of the GNU Lesser General Public License
 as published by the Free Software Foundation, either version 3 of
 the License, or (at your option) any later version.

 This program is distributed in the hope that it will be useful,
 but WITHOUT ANY WARRANTY; without even the implied warranty of
 MERCHANTABILITY or FITNESS FOR A PARTICULAR PURPOSE.  See the
 GNU General Public License for more details.

 You should have received a copy of the GNU General Public License
 along with this program.  If not, see <http://www.gnu.org/licenses/>. */

package org.opentripplanner.routing.edgetype;

import java.io.Serializable;
import java.util.ArrayList;
import java.util.Arrays;
import java.util.Iterator;
import java.util.List;
import java.util.TimeZone;

import lombok.Getter;

import org.onebusaway.gtfs.model.AgencyAndId;
import org.onebusaway.gtfs.model.Stop;
import org.onebusaway.gtfs.model.StopTime;
import org.onebusaway.gtfs.model.Trip;
import org.onebusaway.gtfs.model.calendar.ServiceDate;
import org.opentripplanner.routing.core.ServiceDay;
import org.opentripplanner.routing.core.State;
import org.opentripplanner.routing.trippattern.TripTimes;
import org.slf4j.Logger;
import org.slf4j.LoggerFactory;

import com.google.transit.realtime.GtfsRealtime.TripDescriptor;
import com.google.transit.realtime.GtfsRealtime.TripUpdate;
import com.google.transit.realtime.GtfsRealtime.TripUpdate.StopTimeEvent;
import com.google.transit.realtime.GtfsRealtime.TripUpdate.StopTimeUpdate;


/**
 * Timetables provide most of the TripPattern functionality. Each TripPattern may possess more than
 * one Timetable when stop time updates are being applied: one for the scheduled stop times, one for
 * each snapshot of updated stop times, another for a working buffer of updated stop times, etc.
 */
public class Timetable implements Serializable {

    private static final long serialVersionUID = 1L;
    private static final Logger LOG = LoggerFactory.getLogger(Timetable.class);

    /**
     * The Timetable size (number of TripTimes) at which indexes will be built for all stops.
     * Below this size, departure and arrival times will be found by linear search. Above this
     * size, it will be possible to use binary search.
     * Break even list size for linear and binary searches was determined to be around 16.
     */
    private static final int INDEX_THRESHOLD = 16;

    /** 
     * This creates a circular reference between trippatterns and timetables. 
     * Be careful during serialization. 
     */
    private final TableTripPattern pattern;

    /**
     * Contains one TripTimes object for each scheduled trip (even cancelled ones) and possibly
     * additional TripTimes objects for unscheduled trips.
     */
    private final ArrayList<TripTimes> tripTimes;

    /**
     * The ServiceDate for which this (updated) timetables is valid.
     * If null, then it is valid for all dates.
     */
    @Getter
    private final ServiceDate serviceDate;

    /**
     * If the departures index is null, this timetable has not been indexed: use a linear search.
     * Unfortunately you really do need 2 indexes, because dwell times for different trips at
     * the same stop may overlap. The indexes always contain the same elements as the main
     * tripTimes List, but are re-sorted at each stop to allow binary searches.
     */
    private transient TripTimes[][] arrivalsIndex = null;
    private transient TripTimes[][] departuresIndex = null;

    /**
     * For each hop, the best running time. This serves to provide lower bounds on traversal time.
     */
    private transient int bestRunningTimes[];

    /**
     * For each stop, the best dwell time. This serves to provide lower bounds on traversal time.
     */
    private transient int bestDwellTimes[];

    /** 
     * Helps determine whether a particular pattern is worth searching for departures at a given time. 
     */
    private transient int minDepart, maxArrive;
    
    /** Construct an empty Timetable. */
    public Timetable(TableTripPattern pattern) {
        tripTimes = new ArrayList<TripTimes>();
        this.pattern = pattern;
        this.serviceDate = null;
    }

    /**
     * Copy constructor: create an un-indexed Timetable with the same TripTimes as the
     * specified timetable.
     */
    Timetable (Timetable tt, ServiceDate serviceDate) {
        tripTimes = new ArrayList<TripTimes>(tt.tripTimes);
        this.serviceDate = serviceDate;
        this.pattern = tt.pattern;
    }

    public int getStopSequence(int stopIndex, int tripIndex) {
        return tripTimes.get(tripIndex).getStopSequence(stopIndex);
    }

    /**
     * Produces 2D index arrays that are stop-major and sorted, allowing binary search at any
     * given stop. It is of course inefficient to call this after updating only one or two
     * trips in a pattern since we can usually get by with swapping only the new trip into the
     * existing already-sorted lists. But let's see realistically how resource-intensive this
     * is before optimizing it.
     */
    private void index() {
        int nHops = pattern.getHopCount();
        arrivalsIndex = new TripTimes[nHops][];
        departuresIndex = new TripTimes[nHops][];
        boolean departuresFifo = true;
        boolean arrivalsMatchDepartures = true;
        for (int hop = 0; hop < nHops; hop++) {
            // copy canonical TripTimes List into new arrays
            arrivalsIndex[hop] = tripTimes.toArray(new TripTimes[tripTimes.size()]);
            departuresIndex[hop] = tripTimes.toArray(new TripTimes[tripTimes.size()]);
            // TODO: STOP VS HOP
            Arrays.sort(arrivalsIndex[hop], new TripTimes.ArrivalsComparator(hop));
            Arrays.sort(departuresIndex[hop], new TripTimes.DeparturesComparator(hop));
            if (hop > 0) {
                if (Arrays.equals(departuresIndex[hop], departuresIndex[hop - 1])) {
                    departuresIndex[hop] = departuresIndex[hop - 1];
                } else {
                    departuresFifo = false;
                }
            }
            if (Arrays.equals(departuresIndex[hop], arrivalsIndex[hop])) {
                arrivalsIndex[hop] = departuresIndex[hop];
            } else {
                arrivalsMatchDepartures = false;
            }
        }
        if (departuresFifo) {
            //LOG.debug("Compressing FIFO Timetable index.");
            departuresIndex = Arrays.copyOf(departuresIndex, 1);
        }
        if (arrivalsMatchDepartures) {
            //LOG.debug("Reusing departures index where arrivals index is identical.");
            arrivalsIndex = departuresIndex;
        }
    }

    /**
     * Get the next (previous) trip that departs (arrives) from the specified stop at or after
     * (before) the specified time. The haveBicycle parameter must be passed in because we cannot
     * determine whether the user is in possession of a rented bicycle from the options alone. If a
     * pre-allocated array is passed in via the optional adjacentTimes parameter, that array will be
     * filled with the main result plus a suitable number of TripTimes roughly temporally adjacent
     * to the main result. If the main result is null, the contents of the adjacentTimes array are
     * undefined. Note that no guarantees of exhaustiveness, contiguity, etc. are made about the
     * additional TripTimes objects.
     *
     * @return the TripTimes object representing the (possibly updated) best trip, or null if no
     * trip matches both the time and other criteria.
     */
    protected TripTimes getNextTrip(int stopIndex, int time, State state0, ServiceDay sd,
            boolean haveBicycle, boolean boarding) {
        TripTimes bestTrip = null;
        int index;
        TripTimes[][] tableIndex = boarding ? departuresIndex : arrivalsIndex;
        Stop currentStop = pattern.getStop(stopIndex);
        if (tableIndex != null) {
            TripTimes[] sorted;
            // this timetable has been indexed, use binary search
            if (tableIndex.length == 1) { // for optimized FIFO patterns
                sorted = tableIndex[0];
            } else {
                sorted = tableIndex[boarding ? stopIndex : stopIndex - 1];
            }
            // an alternative to conditional increment/decrement would be to sort the arrivals
            // index in decreasing order, but that would require changing the search algorithm
            if (boarding) {
                index = TripTimes.binarySearchDepartures(sorted, stopIndex, time);
                while (index < sorted.length) {
                    TripTimes tt = sorted[index++];
                    if (tt.tripAcceptable(state0,
                            currentStop, sd, haveBicycle, stopIndex, boarding)) {
                        bestTrip = tt;
                        break;
                    }
                }
            } else {
                index = TripTimes.binarySearchArrivals(sorted, stopIndex - 1, time);
                while (index >= 0) {
                    TripTimes tt = sorted[index--];
                    if (tt.tripAcceptable(state0,
                            currentStop, sd, haveBicycle, stopIndex, boarding)) {
                        bestTrip = tt;
                        break;
                    }
                }
            }
        } else {
            // no index present on this timetable. use a linear search:
            // because trips may change with stoptime updates, we cannot count on them being sorted
            int bestTime = boarding ? Integer.MAX_VALUE : Integer.MIN_VALUE;
            for (TripTimes tt : tripTimes) {
                // hoping JVM JIT will distribute the loop over the if clauses as needed
                if (boarding) {
                    int depTime = tt.getDepartureTime(stopIndex);
                    if (depTime >= time && depTime < bestTime && tt.tripAcceptable(state0,
                            currentStop, sd, haveBicycle, stopIndex, boarding)) {
                        bestTrip = tt;
                        bestTime = depTime;
                    }
                } else {
                    int arvTime = tt.getArrivalTime(stopIndex - 1);
                    if (arvTime <= time && arvTime > bestTime && tt.tripAcceptable(state0,
                            currentStop, sd, haveBicycle, stopIndex, boarding)) {
                        bestTrip = tt;
                        bestTime = arvTime;
                    }
                }
            }
        }
        return bestTrip;
    }

    /** Gets the departure time for a given hop on a given trip */
    public int getDepartureTime(int hop, int trip) {
        return tripTimes.get(trip).getDepartureTime(hop);
    }

    /** Gets the arrival time for a given hop on a given trip */
    public int getArrivalTime(int hop, int trip) {
        return tripTimes.get(trip).getArrivalTime(hop);
    }

    /** Gets the running time after a given stop (i.e. for the given hop) on a given trip */
    public int getRunningTime(int stopIndex, int trip) {
        return tripTimes.get(trip).getRunningTime(stopIndex);
    }

    /** Gets the dwell time at a given stop (i.e. before then given hop) on a given trip */
    public int getDwellTime(int hop, int trip) {
        // the dwell time of a hop is the dwell time *before* that hop.
        return tripTimes.get(trip).getDwellTime(hop);
    }
    
    /**
     * Finish off a TripPattern once all TripTimes have been added to it. This involves caching
     * lower bounds on the running times and dwell times at each stop, and may perform other
     * actions to compact the data structure such as trimming and deduplicating arrays.
     */
    public void finish() {
        int nHops = pattern.getHopCount();
        int nTrips = tripTimes.size();
        bestRunningTimes = new int[nHops];
        boolean nullArrivals = false; // TODO: should scan through triptimes?
        if ( ! nullArrivals) {
            bestDwellTimes = new int[nHops];
            for (int h = 1; h < nHops; ++h) { // dwell time is undefined on first hop
                bestDwellTimes[h] = Integer.MAX_VALUE;
                for (int t = 0; t < nTrips; ++t) {
                    int dt = this.getDwellTime(h, t);
                    if (bestDwellTimes[h] > dt) {
                        bestDwellTimes[h] = dt;
                    }
                }
            }
        }
        // Q: Why is incoming running times 1 shorter than departures?
        // A: Because when there is no arrivals array, the last departure is actually used for an
        // arrival.
        for (int h = 0; h < nHops; ++h) {
            bestRunningTimes[h] = Integer.MAX_VALUE;
            for (int t = 0; t < nTrips; ++t) {
                int rt = this.getRunningTime(h, t);
                if (bestRunningTimes[h] > rt) {
                    bestRunningTimes[h] = rt;
                }
            }
        }
        /* In large timetables, index stoptimes to allow binary searches over trips. */
        if (nTrips > INDEX_THRESHOLD) {
<<<<<<< HEAD
            //LOG.debug("indexing pattern with {} trips", nTrips);
            index();
=======
            LOG.trace("indexing pattern with {} trips", nTrips);
            index(); 
>>>>>>> 2c58919b
        } else {
            arrivalsIndex = null;
            departuresIndex = null;
        }
        /* Detect trip overlap modulo 24 hours. Allows departure search optimizations. */
        minDepart = Integer.MAX_VALUE;
        maxArrive = Integer.MIN_VALUE;
        for (int t = 0; t < nTrips; ++t) { 
            int depart = getDepartureTime(0, t);
            int arrive = getArrivalTime(nHops - 1, t);
            if (minDepart > depart) {
                minDepart = depart;
            }
            if (maxArrive < arrive) {
                maxArrive = arrive;
            }
        }
    }

    public class DeparturesIterator implements Iterator<Integer> {

        int nextPosition = 0;

        private int stopIndex;

        public DeparturesIterator(int stopIndex) {
            this.stopIndex = stopIndex;
        }

        @Override
        public boolean hasNext() {
            return nextPosition < tripTimes.size();
        }

        @Override
        public Integer next() {
            return tripTimes.get(nextPosition++).getDepartureTime(stopIndex);
        }

        @Override
        public void remove() {
            throw new UnsupportedOperationException();
        }

    }

    /** Gets all the departure times at a given stop (not used in routing) */
    public Iterator<Integer> getDepartureTimes(int stopIndex) {
        return new DeparturesIterator(stopIndex);
    }

    /** @return the index of TripTimes for this Trip(Id) in this particular Timetable */
    public int getTripIndex(AgencyAndId tripId) {
        int ret = 0;
        for (TripTimes tt : tripTimes) {
            // could replace linear search with indexing in stoptime updater, but not necessary
            // at this point since the updater thread is far from pegged.
            if (tt.getTrip().getId().equals(tripId)) return ret;
            ret += 1;
        }
        return -1;
    }

    /**
     * Not private because it's used when traversing interline dwells, which refer to order
     * in the scheduled trip pattern.
     */
    public TripTimes getTripTimes(int tripIndex) {
        return tripTimes.get(tripIndex);
    }

    /**
     * Apply the TripUpdate to the appropriate TripTimes from this Timetable.
     * The existing TripTimes must not be modified directly because they may be shared with
     * the underlying scheduledTimetable, or other updated Timetables.
     * The StoptimeUpdater performs the protective copying of this Timetable. It is not done in
     * this update method to avoid repeatedly cloning the same Timetable when several updates
     * are applied to it at once.
     * @return whether or not the timetable actually changed as a result of this operation
     * (maybe it should do the cloning and return the new timetable to enforce copy-on-write?)
     */
    public boolean update(TripUpdate tripUpdate, String agencyId, TimeZone timeZone,
            ServiceDate updateServiceDate) {
        if (tripUpdate == null) {
            LOG.error("A null TripUpdate pointer was passed to the Timetable class update method.");
            return false;
        } else try {
             // Though all timetables have the same trip ordering, some may have extra trips due to
             // the dynamic addition of unscheduled trips.
             // However, we want to apply trip updates on top of *scheduled* times
            if (!tripUpdate.hasTrip()) {
                LOG.error("TripUpdate object has no TripDescriptor field.");
                return false;
            }

            TripDescriptor tripDescriptor = tripUpdate.getTrip();

            if (!tripDescriptor.hasTripId()) {
                LOG.error("TripDescriptor object has no TripId field");
                return false;
            }
            AgencyAndId tripId = new AgencyAndId(agencyId, tripDescriptor.getTripId());

            int tripIndex = getTripIndex(tripId);
            if (tripIndex == -1) {
                LOG.info("tripId {} not found in pattern.", tripId);
                return false;
            } else {
                LOG.trace("tripId {} found at index {} in scheduled timetable.", tripId, tripIndex);
            }

            TripTimes newTimes = new TripTimes(getTripTimes(tripIndex));

            if (tripDescriptor.hasScheduleRelationship() && tripDescriptor.getScheduleRelationship()
                    == TripDescriptor.ScheduleRelationship.CANCELED) {
                newTimes.cancel();
            } else {
                // The GTFS-RT reference specifies that StopTimeUpdates are sorted by stop_sequence.
                Iterator<StopTimeUpdate> updates = tripUpdate.getStopTimeUpdateList().iterator();
                if (!updates.hasNext()) {
                    LOG.warn("Won't apply zero-length trip update to trip {}.", tripId);
                    return false;
                }
                StopTimeUpdate update = updates.next();

                int numHops = newTimes.getNumHops();
                Integer delay = null;

                for (int i = 0; i <= numHops; i++) {
                    boolean match = false;
                    if (update != null) {
                        if (update.hasStopSequence()) {
                            match = update.getStopSequence() == newTimes.getStopSequence(i);
                        } else if (update.hasStopId()) {
                            match = pattern.getStop(i).getId().getId().equals(update.getStopId());
                        }
                    }

                    if (match) {
                        StopTimeUpdate.ScheduleRelationship scheduleRelationship =
                                update.hasScheduleRelationship() ? update.getScheduleRelationship()
                                : StopTimeUpdate.ScheduleRelationship.SCHEDULED;
                        if (scheduleRelationship == StopTimeUpdate.ScheduleRelationship.SKIPPED) {
                            // Not really supported right now
                            if (i > 0) newTimes.updateArrivalTime(i - 1, TripTimes.CANCELED);
                            if (i < numHops) newTimes.updateDepartureTime(i, TripTimes.CANCELED);
                        } else if (scheduleRelationship ==
                                StopTimeUpdate.ScheduleRelationship.NO_DATA) {
                            if (i > 0) newTimes.updateArrivalDelay(i - 1, 0);
                            if (i < numHops) newTimes.updateDepartureDelay(i, 0);
                            delay = 0;
                        } else {
                            long today = updateServiceDate.getAsDate(timeZone).getTime() / 1000;

                            if (i == 0) {
                                if (update.hasArrival()) {
                                    StopTimeEvent arrival = update.getArrival();
                                    if (arrival.hasDelay()) {
                                        delay = arrival.getDelay();
                                    }   // Arrival times aren't stored for the first stop - no else.
                                }
                            } else {
                                if (update.hasArrival()) {
                                    StopTimeEvent arrival = update.getArrival();
                                    if (arrival.hasDelay()) {
                                        delay = arrival.getDelay();
                                        newTimes.updateArrivalDelay(i - 1, delay);
                                    } else if (arrival.hasTime()) {
                                        newTimes.updateArrivalTime(i - 1,
                                                (int) (arrival.getTime() - today));
                                        delay = newTimes.getArrivalDelay(i - 1);
                                    } else {
                                        LOG.error("Arrival time at index {} is erroneous.", i);
                                        return false;
                                    }
                                } else {
                                    if (delay == null) {
                                        newTimes.updateArrivalTime(i - 1, TripTimes.PASSED);
                                    } else {
                                        newTimes.updateArrivalDelay(i - 1, delay);
                                    }
                                }
                            }

                            if (i < numHops) {
                                if (update.hasDeparture()) {
                                    StopTimeEvent departure = update.getDeparture();
                                    if (departure.hasDelay()) {
                                        delay = departure.getDelay();
                                        newTimes.updateDepartureDelay(i, delay);
                                    } else if (departure.hasTime()) {
                                        newTimes.updateDepartureTime(i,
                                                (int) (departure.getTime() - today));
                                        delay = newTimes.getDepartureDelay(i);
                                    } else {
                                        LOG.error("Departure time at index {} is erroneous.", i);
                                        return false;
                                    }
                                } else {
                                    if (delay == null) {
                                        newTimes.updateDepartureTime(i, TripTimes.PASSED);
                                    } else {
                                        newTimes.updateDepartureDelay(i, delay);
                                    }
                                }
                            }
                        }

                        if (updates.hasNext()) {
                            update = updates.next();
                        } else {
                            update = null;
                        }
                    } else {
                        if (delay == null) {
                            if (i > 0) newTimes.updateArrivalTime(i - 1, TripTimes.PASSED);
                            if (i < numHops) newTimes.updateDepartureTime(i, TripTimes.PASSED);
                        } else {
                            if (i > 0) newTimes.updateArrivalDelay(i - 1, delay);
                            if (i < numHops) newTimes.updateDepartureDelay(i, delay);
                        }
                    }
                }

                newTimes.compactArrivalsAndDepartures();
                if (update != null) {
                    LOG.error("Part of a TripUpdate object could not be applied successfully.");
                    return false;
                }
            }
            if (!newTimes.timesIncreasing()) {
                LOG.error("TripTimes are non-increasing after applying GTFS-RT delay propagation.");
                return false;
            }

            // Update succeeded, save the new TripTimes back into this Timetable.
            tripTimes.set(tripIndex, newTimes);
        } catch (Exception e) { // prevent server from dying while debugging
            e.printStackTrace();
            return false;
        }

        LOG.trace("A valid TripUpdate object was applied using the Timetable class update method.");
        return true;
    }

    /**
     * Add a trip to this Timetable. The Timetable must be analyzed, compacted, and indexed
     * any time trips are added, but this is not done automatically because it is time consuming
     * and should only be done once after an entire batch of trips are added.
     */
    public void addTrip(Trip trip, List<StopTime> stopTimes) {
        TripTimes tripTime = new TripTimes(trip, stopTimes);
        if(!tripTimes.isEmpty()) {
            TripTimes firstTripTime = tripTimes.get(0);
            tripTime.compactStopSequence(firstTripTime);
        }
        tripTimes.add(tripTime);
        // TODO eliminate delegation / encapsulation fail
        pattern.trips.add(trip);
    }

    /**
     * Check that all dwell times at the given stop are zero, which allows removing the dwell edge.
     */
    boolean allDwellsZero(int hopIndex) {
        for (int t = 0; t < tripTimes.size(); ++t) {
            if (getDwellTime(hopIndex, t) != 0) {
                return false;
            }
        }
        return true;
    }

    /** Returns the shortest possible running time for this stop */
    public int getBestRunningTime(int stopIndex) {
        return bestRunningTimes[stopIndex];
    }

    /** Returns the shortest possible dwell time at this stop */
    public int getBestDwellTime(int stopIndex) {
        if (bestDwellTimes == null) {
            return 0;
        }
        return bestDwellTimes[stopIndex];
    }

    public boolean isValidFor(ServiceDate serviceDate) {
        return this.serviceDate == null || this.serviceDate.equals(serviceDate);
    }
<<<<<<< HEAD
}
=======
    
    /** 
     * @return true if any two trips in this timetable overlap, modulo 24 hours. Helps determine
     * whether we need to look at more than one day when performing departure/arrival searches.
     */
    private boolean tripsOverlap() {
        return maxArrive - minDepart > (24 * 60 * 60);
    }
    
    /** @return true if any trip in this timetable contains a stoptime greater than 24 hours. */
    private boolean crossesMidnight() {
        return maxArrive > (24 * 60 * 60);
    }
    
} 
>>>>>>> 2c58919b
<|MERGE_RESOLUTION|>--- conflicted
+++ resolved
@@ -57,9 +57,9 @@
      */
     private static final int INDEX_THRESHOLD = 16;
 
-    /** 
-     * This creates a circular reference between trippatterns and timetables. 
-     * Be careful during serialization. 
+    /**
+     * This creates a circular reference between trippatterns and timetables.
+     * Be careful during serialization.
      */
     private final TableTripPattern pattern;
 
@@ -95,11 +95,11 @@
      */
     private transient int bestDwellTimes[];
 
-    /** 
-     * Helps determine whether a particular pattern is worth searching for departures at a given time. 
+    /**
+     * Helps determine whether a particular pattern is worth searching for departures at a given time.
      */
     private transient int minDepart, maxArrive;
-    
+
     /** Construct an empty Timetable. */
     public Timetable(TableTripPattern pattern) {
         tripTimes = new ArrayList<TripTimes>();
@@ -260,7 +260,7 @@
         // the dwell time of a hop is the dwell time *before* that hop.
         return tripTimes.get(trip).getDwellTime(hop);
     }
-    
+
     /**
      * Finish off a TripPattern once all TripTimes have been added to it. This involves caching
      * lower bounds on the running times and dwell times at each stop, and may perform other
@@ -297,13 +297,8 @@
         }
         /* In large timetables, index stoptimes to allow binary searches over trips. */
         if (nTrips > INDEX_THRESHOLD) {
-<<<<<<< HEAD
-            //LOG.debug("indexing pattern with {} trips", nTrips);
+            LOG.trace("indexing pattern with {} trips", nTrips);
             index();
-=======
-            LOG.trace("indexing pattern with {} trips", nTrips);
-            index(); 
->>>>>>> 2c58919b
         } else {
             arrivalsIndex = null;
             departuresIndex = null;
@@ -311,7 +306,7 @@
         /* Detect trip overlap modulo 24 hours. Allows departure search optimizations. */
         minDepart = Integer.MAX_VALUE;
         maxArrive = Integer.MIN_VALUE;
-        for (int t = 0; t < nTrips; ++t) { 
+        for (int t = 0; t < nTrips; ++t) {
             int depart = getDepartureTime(0, t);
             int arrive = getArrivalTime(nHops - 1, t);
             if (minDepart > depart) {
@@ -594,22 +589,17 @@
     public boolean isValidFor(ServiceDate serviceDate) {
         return this.serviceDate == null || this.serviceDate.equals(serviceDate);
     }
-<<<<<<< HEAD
-}
-=======
-    
-    /** 
+
+    /**
      * @return true if any two trips in this timetable overlap, modulo 24 hours. Helps determine
      * whether we need to look at more than one day when performing departure/arrival searches.
      */
     private boolean tripsOverlap() {
         return maxArrive - minDepart > (24 * 60 * 60);
     }
-    
+
     /** @return true if any trip in this timetable contains a stoptime greater than 24 hours. */
     private boolean crossesMidnight() {
         return maxArrive > (24 * 60 * 60);
     }
-    
-} 
->>>>>>> 2c58919b
+}