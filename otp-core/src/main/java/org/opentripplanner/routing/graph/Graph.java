--- conflicted
+++ resolved
@@ -205,11 +205,7 @@
         }        
     }
 
-<<<<<<< HEAD
-    /* Fetching vertices by label is convenient in tests and such, but avoid using in general. */
-=======
     /* Convenient in tests and such, but avoid using in general */
->>>>>>> 4aec2546
     public Vertex getVertex(String label) {
         return vertices.get(label);
     }
