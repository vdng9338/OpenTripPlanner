--- conflicted
+++ resolved
@@ -508,17 +508,15 @@
         return stateData.lastPattern;
     }
 
-<<<<<<< HEAD
     public ServiceDay getServiceDay() {
         return stateData.serviceDay;
     }
 
     public void setServiceDay(ServiceDay sd) {
         stateData.serviceDay = sd;
-=======
+    }
+
     public String getBikeRentalNetwork() {
         return stateData.bikeRentalNetwork;
->>>>>>> 551559b3
-    }
-
+    }
 }