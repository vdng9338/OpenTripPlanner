/* This program is free software: you can redistribute it and/or
 modify it under the terms of the GNU Lesser General Public License
 as published by the Free Software Foundation, either version 3 of
 the License, or (props, at your option) any later version.

 This program is distributed in the hope that it will be useful,
 but WITHOUT ANY WARRANTY; without even the implied warranty of
 MERCHANTABILITY or FITNESS FOR A PARTICULAR PURPOSE.  See the
 GNU General Public License for more details.

 You should have received a copy of the GNU General Public License
 along with this program.  If not, see <http://www.gnu.org/licenses/>. */

package org.opentripplanner.routing.services;

import org.onebusaway.gtfs.services.calendar.CalendarService;
import org.opentripplanner.routing.contraction.ContractionHierarchySet;
<<<<<<< HEAD
import org.opentripplanner.routing.graph.Graph;
=======
import org.opentripplanner.routing.core.Graph;
import org.opentripplanner.routing.core.Graph.LoadLevel;
>>>>>>> f0d9d2b5
import org.springframework.beans.factory.annotation.Autowired;

/**
 * Service classes that need access to core graph objects like {@link Graph},
 * {@link ContractionHierarchySet} and {@link CalendarService} should access
 * them through this service interface. Instead of injecting a {@link Autowired}
 * dependency on {@link Graph}, instead inject an instace of
 * {@link GraphService} and use the {@link #getGraph()} method to access the
 * graph as neeeed.
 * 
 * Why the level of indirection? The service interface allows use to more easily
 * decouple the deserialization, loading, and management of the underlying graph
 * objects from the classes that need access to the objects. This indirection
 * allows us to dynamically swap in a new graph if underlying data changes, for
 * example.
 * 
 * @author bdferris
 * 
 */
public interface GraphService {

        public void setLoadLevel(LoadLevel level);
    
	/**
	 * Refresh the graph. Depending on the underlying implementation, this may
	 * involve reloading the graph from a file.
	 */
	public void refreshGraph();

	/**
	 * 
	 * @return the current graph object
	 */
	public Graph getGraph();

	/**
	 * 
	 * @return the current contraction hiearachy set object
	 */
	public ContractionHierarchySet getContractionHierarchySet();

	/**
	 * 
	 * @return the current calendar service instance, or null if no calendar
	 *         data is loaded
	 */
	public CalendarService getCalendarService();
}<|MERGE_RESOLUTION|>--- conflicted
+++ resolved
@@ -15,12 +15,8 @@
 
 import org.onebusaway.gtfs.services.calendar.CalendarService;
 import org.opentripplanner.routing.contraction.ContractionHierarchySet;
-<<<<<<< HEAD
 import org.opentripplanner.routing.graph.Graph;
-=======
-import org.opentripplanner.routing.core.Graph;
-import org.opentripplanner.routing.core.Graph.LoadLevel;
->>>>>>> f0d9d2b5
+import org.opentripplanner.routing.graph.Graph.LoadLevel;
 import org.springframework.beans.factory.annotation.Autowired;
 
 /**
@@ -42,7 +38,7 @@
  */
 public interface GraphService {
 
-        public void setLoadLevel(LoadLevel level);
+    public void setLoadLevel(LoadLevel level);
     
 	/**
 	 * Refresh the graph. Depending on the underlying implementation, this may
