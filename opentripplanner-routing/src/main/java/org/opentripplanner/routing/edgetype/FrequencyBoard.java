--- conflicted
+++ resolved
@@ -150,10 +150,6 @@
              * initial state) if this pattern's serviceId is running look for the next boarding time
              * choose the soonest boarding time among trips starting yesterday, today, or tomorrow
              */
-<<<<<<< HEAD
-            long currentTime = state0.getTimeSeconds();
-=======
->>>>>>> f613eca5
             int bestWait = -1;
             TraverseMode mode = state0.getNonTransitMode();
             if (options.bannedTrips.containsKey(trip.getId())) {
