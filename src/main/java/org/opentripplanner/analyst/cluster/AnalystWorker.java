--- conflicted
+++ resolved
@@ -77,17 +77,15 @@
 
     public static final int POLL_TIMEOUT = 10 * 1000;
 
-<<<<<<< HEAD
     /**
      * If this value is non-negative, the worker will not actually do any work. It will just report all tasks
      * as completed immediately, but will fail to do so on the given percentage of tasks. This is used in testing task
      * re-delivery and overall broker sanity.
      */
     public int dryRunFailureRate = -1;
-=======
+
     /** How long (minimum, in milliseconds) should this worker stay alive after receiving a single point request? */
     public static final int SINGLE_POINT_KEEPALIVE = 15 * 60 * 1000;
->>>>>>> f305002b
 
     /** should this worker shut down automatically */
     public final boolean autoShutdown;
