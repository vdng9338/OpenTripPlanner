/* This program is free software: you can redistribute it and/or
 modify it under the terms of the GNU Lesser General Public License
 as published by the Free Software Foundation, either version 3 of
 the License, or (at your option) any later version.

 This program is distributed in the hope that it will be useful,
 but WITHOUT ANY WARRANTY; without even the implied warranty of
 MERCHANTABILITY or FITNESS FOR A PARTICULAR PURPOSE.  See the
 GNU General Public License for more details.

 You should have received a copy of the GNU General Public License
 along with this program.  If not, see <http://www.gnu.org/licenses/>. */

package org.opentripplanner.routing.edgetype;

import com.beust.jcommander.internal.Maps;
import com.beust.jcommander.internal.Sets;
import com.google.common.collect.ArrayListMultimap;
import com.google.common.collect.HashMultimap;
import com.google.common.collect.Multimap;
import com.google.common.hash.HashFunction;
import com.google.common.hash.Hashing;
import com.google.common.io.BaseEncoding;
import com.vividsolutions.jts.geom.LineString;
import org.onebusaway.gtfs.model.AgencyAndId;
import org.onebusaway.gtfs.model.Route;
import org.onebusaway.gtfs.model.Stop;
import org.onebusaway.gtfs.model.Trip;
import org.opentripplanner.api.resource.CoordinateArrayListSequence;
import org.opentripplanner.common.MavenVersion;
import org.opentripplanner.common.geometry.GeometryUtils;
import org.opentripplanner.common.geometry.PackedCoordinateSequence;
import org.opentripplanner.gtfs.GtfsLibrary;
import org.opentripplanner.model.StopPattern;
import org.opentripplanner.routing.core.RoutingRequest;
import org.opentripplanner.routing.core.ServiceDay;
import org.opentripplanner.routing.core.State;
import org.opentripplanner.routing.core.TraverseMode;
import org.opentripplanner.routing.graph.Graph;
import org.opentripplanner.routing.graph.Vertex;
import org.opentripplanner.routing.trippattern.FrequencyEntry;
import org.opentripplanner.routing.trippattern.TripTimes;
import org.opentripplanner.routing.vertextype.*;
import org.slf4j.Logger;
import org.slf4j.LoggerFactory;

import javax.xml.bind.annotation.XmlElement;
import javax.xml.bind.annotation.XmlTransient;
import java.io.IOException;
import java.io.ObjectInputStream;
import java.io.Serializable;
import java.util.*;

/**
 * Represents a group of trips on a route, with the same direction id that all call at the same
 * sequence of stops. For each stop, there is a list of departure times, running times, arrival
 * times, dwell times, and wheelchair accessibility information (one of each of these per trip per
 * stop).
 * Trips are assumed to be non-overtaking, so that an earlier trip never arrives after a later trip.
 *
 * This is called a JOURNEY_PATTERN in the Transmodel vocabulary. However, GTFS calls a Transmodel JOURNEY a "trip",
 * thus TripPattern.
 */
public class TripPattern implements Cloneable, Serializable {

    private static final Logger LOG = LoggerFactory.getLogger(TripPattern.class);

    private static final long serialVersionUID = MavenVersion.VERSION.getUID();

    public static final int FLAG_WHEELCHAIR_ACCESSIBLE = 1;
    public static final int MASK_PICKUP = 2|4;
    public static final int SHIFT_PICKUP = 1;
    public static final int MASK_DROPOFF = 8|16;
    public static final int SHIFT_DROPOFF = 3;
    public static final int NO_PICKUP = 1;
    public static final int FLAG_BIKES_ALLOWED = 32;

    /**
     * The GTFS Route of all trips in this pattern.
     */
    public final Route route;

    /**
     * The direction id for all trips in this pattern.
     * Use -1 for default direction id
     */
    public int directionId = -1;

    /**
     * The traverse mode for all trips in this pattern.
     */
    public final TraverseMode mode;

    /**
     * All trips in this pattern call at this sequence of stops. This includes information about GTFS
     * pick-up and drop-off types.
     */
    public final StopPattern stopPattern;

    /**
     * This is the "original" timetable holding the scheduled stop times from GTFS, with no
     * realtime updates applied. If realtime stoptime updates are applied, next/previous departure
     * searches will be conducted using a different, updated timetable in a snapshot.
     */
    public final Timetable scheduledTimetable = new Timetable(this);

    /** The human-readable, unique name for this trip pattern. */
    public String name;

    /**
     * The short unique identifier for this trip pattern,
     * generally in the format Agency:RouteId:DirectionId:PatternNumber.
     */
    public String code;

    /* The vertices in the Graph that correspond to each Stop in this pattern. */
    public final TransitStop[] stopVertices; // these are not unique to this pattern, can be shared. FIXME they appear to be all null. are they even used?
    public final PatternDepartVertex[] departVertices;
    public final PatternArriveVertex[] arriveVertices;

    /* The Edges in the graph that correspond to each Stop in this pattern. */
    public final TransitBoardAlight[]  boardEdges;
    public final TransitBoardAlight[]  alightEdges;
    public final PatternHop[]          hopEdges;
    public final PatternDwell[]        dwellEdges;

    // redundant since tripTimes have a trip
    // however it's nice to have for order reference, since all timetables must have tripTimes
    // in this order, e.g. for interlining.
    // potential optimization: trip fields can be removed from TripTimes?
    // TODO: this field can be removed, and interlining can be done differently?
    /**
     * This pattern may have multiple Timetable objects, but they should all contain TripTimes
     * for the same trips, in the same order (that of the scheduled Timetable). An exception to
     * this rule may arise if unscheduled trips are added to a Timetable. For that case we need
     * to search for trips/TripIds in the Timetable rather than the enclosing TripPattern.
     */
    final ArrayList<Trip> trips = new ArrayList<Trip>();

    /** Used by the MapBuilder (and should be exposed by the Index API). */
    public LineString geometry = null;

    /**
     * An ordered list of PatternHop edges associated with this pattern. All trips in a pattern have
     * the same stops and a PatternHop apply to all those trips, so this array apply to every trip
     * in every timetable in this pattern. Please note that the array size is the number of stops
     * minus 1. This also allow to access the ordered list of stops.
     *
     * This appears to only be used for on-board departure. TODO: stops can now be grabbed from
     * stopPattern.
     */
    private PatternHop[] patternHops; // TODO rename/merge with hopEdges

    /** Holds stop-specific information such as wheelchair accessibility and pickup/dropoff roles. */
    // TODO: is this necessary? Can we just look at the Stop and StopPattern objects directly?
    @XmlElement int[] perStopFlags;

    /**
     * A set of serviceIds with at least one trip in this pattern.
     * Trips in a pattern are no longer necessarily running on the same service ID.
     */
    // TODO MOVE codes INTO Timetable or TripTimes
    BitSet services;

    public TripPattern(Route route, StopPattern stopPattern) {
        this.route = route;
        this.mode = GtfsLibrary.getTraverseMode(this.route);
        this.stopPattern = stopPattern;
        int size = stopPattern.size;
        setStopsFromStopPattern(stopPattern);

        /* Create properly dimensioned arrays for all the vertices/edges associated with this pattern. */
        stopVertices   = new TransitStop[size];
        departVertices = new PatternDepartVertex[size];
        arriveVertices = new PatternArriveVertex[size];
        boardEdges     = new TransitBoardAlight[size];
        alightEdges    = new TransitBoardAlight[size];
        // one less hop than stops
        hopEdges       = new PatternHop[size - 1];
        dwellEdges     = new PatternDwell[size];
    }

    private void readObject(ObjectInputStream in) throws IOException, ClassNotFoundException {
        in.defaultReadObject();
        // The serialized graph contains cyclic references TripPattern <--> Timetable.
        // The Timetable must be indexed from here (rather than in its own readObject method)
        // to ensure that the stops field it uses in TripPattern is already deserialized.
        scheduledTimetable.finish();
    }

    // TODO verify correctness after substitution of StopPattern for ScheduledStopPattern
    // TODO get rid of the per stop flags and just use the values in StopPattern, or an Enum
    private void setStopsFromStopPattern(StopPattern stopPattern) {
        patternHops = new PatternHop[stopPattern.size - 1];
        perStopFlags = new int[stopPattern.size];
        int i = 0;
        for (Stop stop : stopPattern.stops) {
            // Assume that stops can be boarded with wheelchairs by default (defer to per-trip data)
            if (stop.getWheelchairBoarding() != 2) {
                perStopFlags[i] |= FLAG_WHEELCHAIR_ACCESSIBLE;
            }
            perStopFlags[i] |= stopPattern.pickups[i] << SHIFT_PICKUP;
            perStopFlags[i] |= stopPattern.dropoffs[i] << SHIFT_DROPOFF;
            ++i;
        }
    }

    public Stop getStop(int stopIndex) {
        if (stopIndex == patternHops.length) {
            return patternHops[stopIndex - 1].getEndStop();
        } else {
            return patternHops[stopIndex].getBeginStop();
        }
    }

    public List<Stop> getStops() {
        return Arrays.asList(stopPattern.stops);
    }

    public List<PatternHop> getPatternHops() {
        return Arrays.asList(patternHops);
    }

    /* package private */
    void setPatternHop(int stopIndex, PatternHop patternHop) {
        patternHops[stopIndex] = patternHop;
    }

    public Trip getTrip(int tripIndex) {
        return trips.get(tripIndex);
    }

    @XmlTransient
    public List<Trip> getTrips() {
        return trips;
    }

    public int getTripIndex(Trip trip) {
        return trips.indexOf(trip);
    }

    /** Returns whether passengers can alight at a given stop */
    public boolean canAlight(int stopIndex) {
        return getAlightType(stopIndex) != NO_PICKUP;
    }

    /** Returns whether passengers can board at a given stop */
    public boolean canBoard(int stopIndex) {
        return getBoardType(stopIndex) != NO_PICKUP;
    }

    /** Returns whether a given stop is wheelchair-accessible. */
    public boolean wheelchairAccessible(int stopIndex) {
        return (perStopFlags[stopIndex] & FLAG_WHEELCHAIR_ACCESSIBLE) != 0;
    }

    /** Returns the zone of a given stop */
    public String getZone(int stopIndex) {
        return getStop(stopIndex).getZoneId();
    }

    public int getAlightType(int stopIndex) {
        return (perStopFlags[stopIndex] & MASK_DROPOFF) >> SHIFT_DROPOFF;
    }

    public int getBoardType(int stopIndex) {
        return (perStopFlags[stopIndex] & MASK_PICKUP) >> SHIFT_PICKUP;
    }

    /**
     * Gets the number of scheduled trips on this pattern. Note that when stop time updates are
     * being applied, there may be other Timetables for this pattern which contain a larger number
     * of trips. However, all trips with indexes from 0 through getNumTrips()-1 will always
     * correspond to the scheduled trips.
     */
    public int getNumScheduledTrips () {
        return trips.size();
    }


    public TripTimes getResolvedTripTimes(Trip trip, State state0) {
        // This is horrible but it works for now.
        int tripIndex = this.trips.indexOf(trip);
        return getResolvedTripTimes(tripIndex, state0);
    }

    public TripTimes getResolvedTripTimes(int tripIndex, State state0) {
        ServiceDay serviceDay = state0.getServiceDay();
        RoutingRequest options = state0.getOptions();
        Timetable timetable = getUpdatedTimetable(options, serviceDay);
        return timetable.getTripTimes(tripIndex);
    }

    /* METHODS THAT DELEGATE TO THE SCHEDULED TIMETABLE */

    // TODO: These should probably be deprecated. That would require grabbing the scheduled timetable,
    // and would avoid mistakes where real-time updates are accidentally not taken into account.

    /**
     * Add the given tripTimes to this pattern's scheduled timetable, recording the corresponding
     * trip as one of the scheduled trips on this pattern.
     */
    public void add(TripTimes tt) {
        // Only scheduled trips (added at graph build time, rather than directly to the timetable via updates) are in this list.
        trips.add(tt.trip);
        scheduledTimetable.addTripTimes(tt);
        // Check that all trips added to this pattern are on the initially declared route.
        // Identity equality is valid on GTFS entity objects.
        if (this.route != tt.trip.getRoute()) {
            LOG.warn("The trip {} is on route {} but its stop pattern is on route {}.", tt.trip, tt.trip.getRoute(), this.route);
        }
    }

    /**
     * Add the given FrequencyEntry to this pattern's scheduled timetable, recording the corresponding
     * trip as one of the scheduled trips on this pattern.
     * TODO possible improvements: combine freq entries and TripTimes. Do not keep trips list in TripPattern
     * since it is redundant.
     */
    public void add(FrequencyEntry freq) {
        trips.add(freq.tripTimes.trip);
        scheduledTimetable.addFrequencyEntry(freq);
        if (this.route != freq.tripTimes.trip.getRoute()) {
            LOG.warn("The trip {} is on a different route than its stop pattern, which is on {}.", freq.tripTimes.trip, route);
        }
    }

    /**
     * Rather than the scheduled timetable, get the one that has been updated with real-time updates.
     * The view is consistent across a single request, and depends on the routing context in the request.
     */
    public Timetable getUpdatedTimetable (RoutingRequest req, ServiceDay sd) {
        if (req != null && req.rctx != null && req.rctx.timetableSnapshot != null && sd != null) {
            return req.rctx.timetableSnapshot.resolve(this, sd.getServiceDate());
        }
        return scheduledTimetable;
    }

    private static String stopNameAndId (Stop stop) {
        return stop.getName() + " (" + GtfsLibrary.convertIdToString(stop.getId()) + ")";
    }

    /**
     * Static method that creates unique human-readable names for a collection of TableTripPatterns.
     * Perhaps this should be in TripPattern, and apply to Frequency patterns as well. TODO: resolve
     * this question: can a frequency and table pattern have the same stoppattern? If so should they
     * have the same "unique" name?
     *
     * The names should be dataset unique, not just route-unique?
     *
     * A TripPattern groups all trips visiting a particular pattern of stops on a particular route.
     * GFTS Route names are intended for very general customer information, but sometimes there is a
     * need to know where a particular trip actually goes. For example, the New York City N train
     * has at least four different variants: express (over the Manhattan bridge) and local (via
     * lower Manhattan and the tunnel), in two directions (to Astoria or to Coney Island). During
     * construction, a fifth variant sometimes appears: trains use the D line to Coney Island after
     * 59th St (or from Coney Island to 59th in the opposite direction).
     *
     * TripPattern names are machine-generated on a best-effort basis. They are guaranteed to be
     * unique (among TripPatterns for a single Route) but not stable across graph builds, especially
     * when different versions of GTFS inputs are used. For instance, if a variant is the only
     * variant of the N that ends at Coney Island, the name will be "N to Coney Island". But if
     * multiple variants end at Coney Island (but have different stops elsewhere), that name would
     * not be chosen. OTP also tries start and intermediate stations ("from Coney Island", or "via
     * Whitehall", or even combinations ("from Coney Island via Whitehall"). But if there is no way
     * to create a unique name from start/end/intermediate stops, then the best we can do is to
     * create a "like [trip id]" name, which at least tells you where in the GTFS you can find a
     * related trip.
     */
    // TODO: pass in a transit index that contains a Multimap<Route, TripPattern> and derive all TableTripPatterns
    // TODO: use headsigns before attempting to machine-generate names
    // TODO: combine from/to and via in a single name. this could be accomplished by grouping the trips by destination,
    // then disambiguating in groups of size greater than 1.
    /*
     * Another possible approach: for each route, determine the necessity of each field (which
     * combination will create unique names). from, to, via, express. Then concatenate all necessary
     * fields. Express should really be determined from number of stops and/or run time of trips.
     */
    public static void generateUniqueNames (Collection<TripPattern> tableTripPatterns) {
        LOG.info("Generating unique names for stop patterns on each route.");
        Set<String> usedRouteNames = Sets.newHashSet();
        Map<Route, String> uniqueRouteNames = Maps.newHashMap();

        /* Group TripPatterns by Route */
        Multimap<Route, TripPattern> patternsByRoute = ArrayListMultimap.create();
        for (TripPattern ttp : tableTripPatterns) {
            patternsByRoute.put(ttp.route, ttp);
        }

        /* Ensure we have a unique name for every Route */
        for (Route route : patternsByRoute.keySet()) {
            String routeName = GtfsLibrary.getRouteName(route);
            if (usedRouteNames.contains(routeName)) {
                int i = 2;
                String generatedRouteName;
                do generatedRouteName = routeName + " " + (i++);
                while (usedRouteNames.contains(generatedRouteName));
                LOG.warn("Route had non-unique name. Generated one to ensure uniqueness of TripPattern names: {}", generatedRouteName);
                routeName = generatedRouteName;
            }
            usedRouteNames.add(routeName);
            uniqueRouteNames.put(route, routeName);
        }

        /* Iterate over all routes, giving the patterns within each route unique names. */
        ROUTE : for (Route route : patternsByRoute.keySet()) {
            Collection<TripPattern> routeTripPatterns = patternsByRoute.get(route);
            String routeName = uniqueRouteNames.get(route);

            /* Simplest case: there's only one route variant, so we'll just give it the route's name. */
            if (routeTripPatterns.size() == 1) {
                routeTripPatterns.iterator().next().name = routeName;
                continue;
            }

            /* Do the patterns within this Route have a unique start, end, or via Stop? */
            Multimap<String, TripPattern> signs   = ArrayListMultimap.create(); // prefer headsigns
            Multimap<Stop, TripPattern> starts  = ArrayListMultimap.create();
            Multimap<Stop, TripPattern> ends    = ArrayListMultimap.create();
            Multimap<Stop, TripPattern> vias    = ArrayListMultimap.create();
            for (TripPattern pattern : routeTripPatterns) {
                List<Stop> stops = pattern.getStops();
                Stop start = stops.get(0);
                Stop end   = stops.get(stops.size() - 1);
                starts.put(start, pattern);
                ends.put(end, pattern);
                for (Stop stop : stops) vias.put(stop, pattern);
            }
            PATTERN : for (TripPattern pattern : routeTripPatterns) {
                List<Stop> stops = pattern.getStops();
                StringBuilder sb = new StringBuilder(routeName);

                /* First try to name with destination. */
                Stop end = stops.get(stops.size() - 1);
                sb.append(" to " + stopNameAndId(end));
                if (ends.get(end).size() == 1) {
                    pattern.name = sb.toString();
                    continue PATTERN; // only pattern with this last stop
                }

                /* Then try to name with origin. */
                Stop start = stops.get(0);
                sb.append(" from " + stopNameAndId(start));
                if (starts.get(start).size() == 1) {
                    pattern.name = (sb.toString());
                    continue PATTERN; // only pattern with this first stop
                }

                /* Check whether (end, start) is unique. */
                Set<TripPattern> remainingPatterns = Sets.newHashSet();
                remainingPatterns.addAll(starts.get(start));
                remainingPatterns.retainAll(ends.get(end)); // set intersection
                if (remainingPatterns.size() == 1) {
                    pattern.name = (sb.toString());
                    continue PATTERN;
                }

                /* Still not unique; try (end, start, via) for each via. */
                for (Stop via : stops) {
                    if (via.equals(start) || via.equals(end)) continue;
                    Set<TripPattern> intersection = Sets.newHashSet();
                    intersection.addAll(remainingPatterns);
                    intersection.retainAll(vias.get(via));
                    if (intersection.size() == 1) {
                        sb.append(" via " + stopNameAndId(via));
                        pattern.name = (sb.toString());
                        continue PATTERN;
                    }
                }

                /* Still not unique; check for express. */
                if (remainingPatterns.size() == 2) {
                    // There are exactly two patterns sharing this start/end.
                    // The current one must be a subset of the other, because it has no unique via.
                    // Therefore we call it the express.
                    sb.append(" express");
                } else {
                    // The final fallback: reference a specific trip ID.
                    sb.append(" like trip " + pattern.getTrips().get(0).getId());
                }
                pattern.name = (sb.toString());
            } // END foreach PATTERN
        } // END foreach ROUTE

        if (LOG.isDebugEnabled()) {
            LOG.debug("Done generating unique names for stop patterns on each route.");
            for (Route route : patternsByRoute.keySet()) {
                Collection<TripPattern> routeTripPatterns = patternsByRoute.get(route);
                LOG.debug("Named {} patterns in route {}", routeTripPatterns.size(), uniqueRouteNames.get(route));
                for (TripPattern pattern : routeTripPatterns) {
                    LOG.debug("    {} ({} stops)", pattern.name, pattern.stopPattern.size);
                }
            }
        }

    }

    /**
     * Create the PatternStop vertices and PatternBoard/Hop/Dwell/Alight edges corresponding to a
     * StopPattern/TripPattern. StopTimes are passed in instead of Stops only because they are
     * needed for shape distances (actually, stop sequence numbers?).
     *
     * @param graph graph to create vertices and edges in
     * @param transitStops map of transit stops given the stop; it is assumed all stops of this trip
     *        pattern are included in this map and refer to TransitStops
     */
    public void makePatternVerticesAndEdges(Graph graph, Map<Stop, ? extends TransitStationStop> transitStops) {

        /* Create arrive/depart vertices and hop/dwell/board/alight edges for each hop in this pattern. */
        PatternArriveVertex pav0, pav1 = null;
        PatternDepartVertex pdv0;
        int nStops = stopPattern.size;
        for (int stop = 0; stop < nStops - 1; stop++) {
            Stop s0 = stopPattern.stops[stop];
            Stop s1 = stopPattern.stops[stop + 1];
            pdv0 = new PatternDepartVertex(graph, this, stop);
            departVertices[stop] = pdv0;
            if (stop > 0) {
                pav0 = pav1;
                dwellEdges[stop] = new PatternDwell(pav0, pdv0, stop, this);
            }
            pav1 = new PatternArriveVertex(graph, this, stop + 1);
            arriveVertices[stop + 1] = pav1;
<<<<<<< HEAD
            hopEdges[stop] = new PatternHop(pdv0, pav1, s0, s1, stop, stopPattern.continuousStops[stop], stopPattern.serviceAreaRadius[stop]);
=======
            hopEdges[stop] = new PatternHop(pdv0, pav1, s0, s1, stop, stopPattern.continuousStops[stop], stopPattern.continuousStops[stop]);
>>>>>>> f0e2960e

            /* Get the arrive and depart vertices for the current stop (not pattern stop). */
            TransitStopDepart stopDepart = ((TransitStop) transitStops.get(s0)).departVertex;
            TransitStopArrive stopArrive = ((TransitStop) transitStops.get(s1)).arriveVertex;

            /* Record the transit stop vertices visited on this pattern. */
            stopVertices[stop] = stopDepart.getStopVertex();
            stopVertices[stop + 1] = stopArrive.getStopVertex(); // this will only have an effect on the last stop

            /* Create board/alight edges, but only if pickup/dropoff is enabled in GTFS. */
            if (this.canBoard(stop)) {
                boardEdges[stop] = new TransitBoardAlight(stopDepart, pdv0, stop, mode);
            }
            if (this.canAlight(stop + 1)) {
                alightEdges[stop + 1] = new TransitBoardAlight(pav1, stopArrive, stop + 1, mode);
            }
        }
    }

    public void dumpServices() {
        Set<AgencyAndId> services = Sets.newHashSet();
        for (Trip trip : this.trips) {
            services.add(trip.getServiceId());
        }
        LOG.info("route {} : {}", route, services);
    }

    public void dumpVertices() {
        for (int i = 0; i < this.stopPattern.size; ++i) {
            Vertex arrive = arriveVertices[i];
            Vertex depart = departVertices[i];
            System.out.format("%s %02d %s %s\n", this.code, i,
                    arrive == null ? "NULL" : arrive.getLabel(),
                    depart == null ? "NULL" : depart.getLabel());
        }
    }

    /**
     * A bit of a strange place to set service codes all at once when TripTimes are already added,
     * but we need a reference to the Graph or at least the codes map. This could also be
     * placed in the hop factory itself.
     */
    public void setServiceCodes (Map<AgencyAndId, Integer> serviceCodes) {
        services = new BitSet();
        for (Trip trip : trips) {
            services.set(serviceCodes.get(trip.getServiceId()));
        }
        scheduledTimetable.setServiceCodes (serviceCodes);
    }
    
    /**
     * @return bitset of service codes
     */
    public BitSet getServices() {
        return services;
    }
    
    /**
     * @param services bitset of service codes
     */
    public void setServices(BitSet services) {
        this.services = services;
    }

    public String getDirection() {
        return trips.get(0).getTripHeadsign();
    }

    /**
     * Patterns do not have unique IDs in GTFS, so we make some by concatenating agency id, route id, the direction and
     * an integer.
     * This only works if the Collection of TripPattern includes every TripPattern for the agency.
     */
    public static void generateUniqueIds(Collection<TripPattern> tripPatterns) {
        Multimap<String, TripPattern> patternsForRoute = HashMultimap.create();
        for (TripPattern pattern : tripPatterns) {
            AgencyAndId routeId = pattern.route.getId();
            String direction = pattern.directionId != -1 ? String.valueOf(pattern.directionId) : "";
            patternsForRoute.put(routeId.getId() + ":" + direction, pattern);
            int count = patternsForRoute.get(routeId.getId() + ":" + direction).size();
            // OBA library uses underscore as separator, we're moving toward colon.
            String id = String.format("%s:%s:%s:%02d", routeId.getAgencyId(), routeId.getId(), direction, count);
            pattern.code = (id);
        }
    }

    public String toString () {
        return String.format("<TripPattern %s>", this.code);
    }

    /**
     * Generates a geometry for the full pattern.
     * This is done by concatenating the shapes of all the constituent hops.
     * It could probably just come from the full shapes.txt entry for the trips in the route, but given all the details
     * in how the individual hop geometries are constructed we just recombine them here.
     */
    public void makeGeometry() {
        CoordinateArrayListSequence coordinates = new CoordinateArrayListSequence();
        if (patternHops != null && patternHops.length > 0) {
            for (int i = 0; i < patternHops.length; i++) {
                LineString geometry = patternHops[i].getGeometry();
                if (geometry != null) {
                    if (coordinates.size() == 0) {
                        coordinates.extend(geometry.getCoordinates());
                    } else {
                        coordinates.extend(geometry.getCoordinates(), 1); // Avoid duplicate coords at stops
                    }
                }
            }
            // The CoordinateArrayListSequence is easy to append to, but is not serializable.
            // It might be possible to just mark it serializable, but it is not particularly compact either.
            // So we convert it to a packed coordinate sequence, since that is serializable and smaller.
            // FIXME It seems like we could simply accumulate the coordinates into an array instead of using the CoordinateArrayListSequence.
            PackedCoordinateSequence packedCoords = new PackedCoordinateSequence.Double(coordinates.toCoordinateArray(), 2);
            this.geometry = GeometryUtils.getGeometryFactory().createLineString(packedCoords);
        }
    }


	public Trip getExemplar() {
		if(this.trips.isEmpty()){
			return null;
		}
		return this.trips.get(0);
	}

    /**
     * In most cases we want to use identity equality for Trips.
     * However, in some cases we want a way to consistently identify trips across versions of a GTFS feed, when the
     * feed publisher cannot ensure stable trip IDs. Therefore we define some additional hash functions.
     * Hash collisions are theoretically possible, so these identifiers should only be used to detect when two
     * trips are the same with a high degree of probability.
     * An example application is avoiding double-booking of a particular bus trip for school field trips.
     * Using Murmur hash function. see http://programmers.stackexchange.com/a/145633 for comparison.
     *
     * @param trip a trip object within this pattern, or null to hash the pattern itself independent any specific trip.
     * @return the semantic hash of a Trip in this pattern as a printable String.
     *
     * TODO deal with frequency-based trips
     */
    public String semanticHashString(Trip trip) {
        HashFunction murmur = Hashing.murmur3_32();
        BaseEncoding encoder = BaseEncoding.base64Url().omitPadding();
        StringBuilder sb = new StringBuilder(50);
        sb.append(encoder.encode(stopPattern.semanticHash(murmur).asBytes()));
        if (trip != null) {
            TripTimes tripTimes = scheduledTimetable.getTripTimes(trip);
            if (tripTimes == null) return null;
            sb.append(':');
            sb.append(encoder.encode(tripTimes.semanticHash(murmur).asBytes()));
        }
        return sb.toString();
    }

    /** This method can be used in very specific circumstances, where each TripPattern has only one FrequencyEntry. */
    public FrequencyEntry getSingleFrequencyEntry() {
        Timetable table = this.scheduledTimetable;
        List<FrequencyEntry> freqs = this.scheduledTimetable.frequencyEntries;
        if ( ! table.tripTimes.isEmpty()) {
            LOG.debug("Timetable has {} non-frequency entries and {} frequency entries.", table.tripTimes.size(),
                    table.frequencyEntries.size());
            return null;
        }
        if (freqs.isEmpty()) {
            LOG.debug("Timetable has no frequency entries.");
            return null;
        }
        // Many of these have multiple frequency entries. Return the first one for now.
        // TODO return all of them and filter on time window
        return freqs.get(0);
    }

    public TripPattern clone () {
        try {
            return (TripPattern) super.clone();
        } catch (CloneNotSupportedException e) {
            /* cannot happen */
            throw new RuntimeException(e);
        }
    }

    /**
     * Get the feed id this trip pattern belongs to.
     *
     * @return feed id for this trip pattern
     */
    public String getFeedId() {
        // The feed id is the same as the agency id on the route, this allows us to obtain it from there.
        return route.getId().getAgencyId();
    }

    public boolean hasFlagStopService() {
        return Arrays.stream(patternHops).anyMatch(PatternHop::hasFlagStopService);
    }
}<|MERGE_RESOLUTION|>--- conflicted
+++ resolved
@@ -521,11 +521,7 @@
             }
             pav1 = new PatternArriveVertex(graph, this, stop + 1);
             arriveVertices[stop + 1] = pav1;
-<<<<<<< HEAD
-            hopEdges[stop] = new PatternHop(pdv0, pav1, s0, s1, stop, stopPattern.continuousStops[stop], stopPattern.serviceAreaRadius[stop]);
-=======
-            hopEdges[stop] = new PatternHop(pdv0, pav1, s0, s1, stop, stopPattern.continuousStops[stop], stopPattern.continuousStops[stop]);
->>>>>>> f0e2960e
+            hopEdges[stop] = new PatternHop(pdv0, pav1, s0, s1, stop, stopPattern.continuousStops[stop], stopPattern.continuousStops[stop], stopPattern.serviceAreaRadius[stop]);
 
             /* Get the arrive and depart vertices for the current stop (not pattern stop). */
             TransitStopDepart stopDepart = ((TransitStop) transitStops.get(s0)).departVertex;
