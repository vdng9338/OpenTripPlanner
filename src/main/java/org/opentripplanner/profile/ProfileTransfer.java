--- conflicted
+++ resolved
@@ -16,11 +16,11 @@
     public StopCluster sc1, sc2;
     public int distance; // meters
 
-    public ProfileTransfer(TripPattern tp1, TripPattern tp2, Stop s1, Stop s2, int distance) {
+    public ProfileTransfer(TripPattern tp1, TripPattern tp2, StopCluster s1, StopCluster s2, int distance) {
 		this.tp1 = tp1;
 		this.tp2 = tp2;
-		this.s1 = s1;
-		this.s2 = s2;
+		this.sc1 = s1;
+		this.sc2 = s2;
 		this.distance = distance;
 	}
 
@@ -31,13 +31,8 @@
 
     @Override
     public String toString() {
-<<<<<<< HEAD
-        return String.format("Transfer %s %s %s %s %d", tp1.getCode(), sc1.id,
-                tp2.getCode(), sc2.id, distance);
-=======
-        return String.format("Transfer %s %s %s %s %d", tp1.code, s1.getId(),
-                tp2.code, s2.getId(), distance);
->>>>>>> 04e1d813
+        return String.format("Transfer %s %s %s %s %d", tp1.code, sc1.id,
+                tp2.code, sc2.id, distance);
     }
 
 }