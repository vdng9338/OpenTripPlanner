--- conflicted
+++ resolved
@@ -507,14 +507,11 @@
         if (bannedAgencies != null)
             request.setBannedAgencies(bannedAgencies);
 
-<<<<<<< HEAD
         if (whiteListedAgencies != null)
             request.setWhiteListedAgencies(whiteListedAgencies);
 
-        HashMap<AgencyAndId, BannedStopSet> bannedTripMap = makeBannedTripMap(bannedTrips);
-=======
         HashMap<FeedScopedId, BannedStopSet> bannedTripMap = makeBannedTripMap(bannedTrips);
->>>>>>> cd271e27
+      
         if (bannedTripMap != null)
             request.bannedTrips = bannedTripMap;
 
