/* This program is free software: you can redistribute it and/or
 modify it under the terms of the GNU Lesser General Public License
 as published by the Free Software Foundation, either version 3 of
 the License, or (at your option) any later version.

 This program is distributed in the hope that it will be useful,
 but WITHOUT ANY WARRANTY; without even the implied warranty of
 MERCHANTABILITY or FITNESS FOR A PARTICULAR PURPOSE.  See the
 GNU General Public License for more details.

 You should have received a copy of the GNU General Public License
 along with this program.  If not, see <http://www.gnu.org/licenses/>. */
package org.opentripplanner.api.resource;

import org.glassfish.grizzly.http.server.Request;
import org.opentripplanner.api.common.RoutingResource;
import org.opentripplanner.api.model.TripPlan;
import org.opentripplanner.api.model.error.PlannerError;
import org.opentripplanner.routing.core.RoutingRequest;
import org.opentripplanner.routing.impl.GraphPathFinder;
import org.opentripplanner.routing.spt.GraphPath;
import org.opentripplanner.standalone.Router;
import org.slf4j.Logger;
import org.slf4j.LoggerFactory;

import javax.ws.rs.GET;
import javax.ws.rs.Path;
import javax.ws.rs.Produces;
import javax.ws.rs.core.Context;
import javax.ws.rs.core.MediaType;
import javax.ws.rs.core.UriInfo;
import java.time.Instant;
import java.time.LocalDateTime;
import java.time.ZoneId;
import java.util.List;

import static org.opentripplanner.api.resource.ServerInfo.Q;

/**
 * This is the primary entry point for the trip planning web service.
 * All parameters are passed in the query string. These parameters are defined as fields in the abstract
 * RoutingResource superclass, which also has methods for building routing requests from query
 * parameters. This allows multiple web services to have the same set of query parameters.
 * In order for inheritance to work, the REST resources are request-scoped (constructed at each request)
 * rather than singleton-scoped (a single instance existing for the lifetime of the OTP server).
 */
@Path("routers/{routerId}/plan") // final element needed here rather than on method to distinguish from routers API
public class PlannerResource extends RoutingResource {

    private static final Logger LOG = LoggerFactory.getLogger(PlannerResource.class);

    // We inject info about the incoming request so we can include the incoming query
    // parameters in the outgoing response. This is a TriMet requirement.
    // Jersey uses @Context to inject internal types and @InjectParam or @Resource for DI objects.
    @GET
    @Produces({ MediaType.APPLICATION_JSON, MediaType.APPLICATION_XML + Q, MediaType.TEXT_XML + Q })
    public Response plan(@Context UriInfo uriInfo, @Context Request grizzlyRequest) {

        /*
         * TODO: add Lang / Locale parameter, and thus get localized content (Messages & more...)
         * TODO: from/to inputs should be converted / geocoded / etc... here, and maybe send coords 
         *       or vertex ids to planner (or error back to user)
         * TODO: org.opentripplanner.routing.module.PathServiceImpl has COOORD parsing. Abstract that
         *       out so it's used here too...
         */

        // Create response object, containing a copy of all request parameters. Maybe they should be in the debug section of the response.
        Response response = new Response(uriInfo);
        RoutingRequest request = null;
        Router router = null;
        List<GraphPath> paths = null;
        try {

            /* Fill in request fields from query parameters via shared superclass method, catching any errors. */
            request = super.buildRequest();
            router = otpServer.getRouter(request.routerId);

            /* Find some good GraphPaths through the OTP Graph. */
            GraphPathFinder gpFinder = new GraphPathFinder(router); // we could also get a persistent router-scoped GraphPathFinder but there's no setup cost here
            paths = gpFinder.graphPathFinderEntryPoint(request);

            /* Convert the internal GraphPaths to a TripPlan object that is included in an OTP web service Response. */
            TripPlan plan = GraphPathToTripPlanConverter.generatePlan(paths, request);
            response.setPlan(plan);

        } catch (Exception e) {
            PlannerError error = new PlannerError(e);
            if(!PlannerError.isPlanningError(e.getClass()))
                LOG.warn("Error while planning path: ", e);
            response.setError(error);
        } finally {
            if (request != null) {
                if (request.rctx != null) {
                    response.debugOutput = request.rctx.debugOutput;
                }
                request.cleanup(); // TODO verify that this cleanup step is being done on Analyst web services
            }
        }

<<<<<<< HEAD
        /* Populate up the elevation metadata, only if no error occurred */
        if (response.getError() == null) {
            response.elevationMetadata = new ElevationMetadata();
            response.elevationMetadata.ellipsoidToGeoidDifference = router.graph.ellipsoidToGeoidDifference;
            response.elevationMetadata.geoidElevation = request.geoidElevation;
        }

        /* Log this request if such logging is enabled. */
        if (request != null && router != null && router.requestLogger != null) {
            StringBuilder sb = new StringBuilder();
            String clientIpAddress = grizzlyRequest.getRemoteAddr();
            //sb.append(LocalDateTime.now().format(DateTimeFormatter.ISO_DATE_TIME));
            sb.append(clientIpAddress);
            sb.append(' ');
            sb.append(request.arriveBy ? "ARRIVE" : "DEPART");
            sb.append(' ');
            sb.append(LocalDateTime.ofInstant(Instant.ofEpochSecond(request.dateTime), ZoneId.systemDefault()));
            sb.append(' ');
            sb.append(request.modes.getAsStr());
            sb.append(' ');
            sb.append(request.from.lat);
            sb.append(' ');
            sb.append(request.from.lng);
            sb.append(' ');
            sb.append(request.to.lat);
            sb.append(' ');
            sb.append(request.to.lng);
            sb.append(' ');
            if (paths != null) {
                for (GraphPath path : paths) {
                    sb.append(path.getDuration());
                    sb.append(' ');
                    sb.append(path.getTrips().size());
                    sb.append(' ');
=======
        if (request != null && router != null) {
            // If there were no errors in the request, handle elevation data and logging (if enabled).
            /* Populate up the elevation metadata */
            response.elevationMetadata = new ElevationMetadata();
            response.elevationMetadata.ellipsoidToGeoidDifference = router.graph.ellipsoidToGeoidDifference;
            response.elevationMetadata.geoidElevation = request.geoidElevation;

            if (router.requestLogger != null) {
                /* Log this request if such logging is enabled. */
                StringBuilder sb = new StringBuilder();
                String clientIpAddress = grizzlyRequest.getRemoteAddr();
                //sb.append(LocalDateTime.now().format(DateTimeFormatter.ISO_DATE_TIME));
                sb.append(clientIpAddress);
                sb.append(' ');
                sb.append(request.arriveBy ? "ARRIVE" : "DEPART");
                sb.append(' ');
                sb.append(LocalDateTime.ofInstant(Instant.ofEpochSecond(request.dateTime), ZoneId.systemDefault()));
                sb.append(' ');
                sb.append(request.modes.getAsStr());
                sb.append(' ');
                sb.append(request.from.lat);
                sb.append(' ');
                sb.append(request.from.lng);
                sb.append(' ');
                sb.append(request.to.lat);
                sb.append(' ');
                sb.append(request.to.lng);
                sb.append(' ');
                if (paths != null) {
                    for (GraphPath path : paths) {
                        sb.append(path.getDuration());
                        sb.append(' ');
                        sb.append(path.getTrips().size());
                        sb.append(' ');
                    }
>>>>>>> b566f3f8
                }
                router.requestLogger.info(sb.toString());
            }
        }
        return response;
    }

}<|MERGE_RESOLUTION|>--- conflicted
+++ resolved
@@ -97,7 +97,6 @@
             }
         }
 
-<<<<<<< HEAD
         /* Populate up the elevation metadata, only if no error occurred */
         if (response.getError() == null) {
             response.elevationMetadata = new ElevationMetadata();
@@ -132,43 +131,6 @@
                     sb.append(' ');
                     sb.append(path.getTrips().size());
                     sb.append(' ');
-=======
-        if (request != null && router != null) {
-            // If there were no errors in the request, handle elevation data and logging (if enabled).
-            /* Populate up the elevation metadata */
-            response.elevationMetadata = new ElevationMetadata();
-            response.elevationMetadata.ellipsoidToGeoidDifference = router.graph.ellipsoidToGeoidDifference;
-            response.elevationMetadata.geoidElevation = request.geoidElevation;
-
-            if (router.requestLogger != null) {
-                /* Log this request if such logging is enabled. */
-                StringBuilder sb = new StringBuilder();
-                String clientIpAddress = grizzlyRequest.getRemoteAddr();
-                //sb.append(LocalDateTime.now().format(DateTimeFormatter.ISO_DATE_TIME));
-                sb.append(clientIpAddress);
-                sb.append(' ');
-                sb.append(request.arriveBy ? "ARRIVE" : "DEPART");
-                sb.append(' ');
-                sb.append(LocalDateTime.ofInstant(Instant.ofEpochSecond(request.dateTime), ZoneId.systemDefault()));
-                sb.append(' ');
-                sb.append(request.modes.getAsStr());
-                sb.append(' ');
-                sb.append(request.from.lat);
-                sb.append(' ');
-                sb.append(request.from.lng);
-                sb.append(' ');
-                sb.append(request.to.lat);
-                sb.append(' ');
-                sb.append(request.to.lng);
-                sb.append(' ');
-                if (paths != null) {
-                    for (GraphPath path : paths) {
-                        sb.append(path.getDuration());
-                        sb.append(' ');
-                        sb.append(path.getTrips().size());
-                        sb.append(' ');
-                    }
->>>>>>> b566f3f8
                 }
                 router.requestLogger.info(sb.toString());
             }
